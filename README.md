--- conflicted
+++ resolved
@@ -1,9 +1,8 @@
-<<<<<<< HEAD
-#                 ECOMMERCE-SALES-PREDICTION
+# ECOMMERCE-SALES-PREDICTION
 
 ![alt text](1_b4_2bCCwcmLtu-3tWN50IQ.jpg)
 
- Live App → https://share.streamlit.io/your-username/ecommerce-sales-predictor/main
+ Live App → http://10.254.0.91:8501
 
 ## 1. Business Understanding
 Accurately forecast daily unit-sales for the next 90 days so that product managers and supply-chain teams can:
@@ -132,6 +131,3 @@
 ### License
 
 MIT © 2024 Loise-Kabogo
-=======
-# ECOMMERCE-SALES-FORECASTING
->>>>>>> 46c1e1fa
